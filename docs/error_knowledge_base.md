--- conflicted
+++ resolved
@@ -300,12 +300,10 @@
 
 The file test_package/CMakeLists.txt should require CMake 3.1 by default: `cmake_minimum_required(VERSION 3.1)`. The CMake wrapper file can require CMake 2.8, because Conan recipe and the test package are totally separated. However, if `CMAKE_CXX_STANDARD` or `CXX_STANDARD` is explicit, CMake 3.1 is mandatory.
 
-<<<<<<< HEAD
 #### **<a name="KB-H049">#KB-H049</a>: "CMAKE WINDOWS EXPORT ALL SYMBOLS"**
 
 The CMakeLists.txt definitions [CMAKE_WINDOWS_EXPORT_ALL_SYMBOLS](https://cmake.org/cmake/help/v3.4/variable/CMAKE_WINDOWS_EXPORT_ALL_SYMBOLS.html) and [WINDOWS_EXPORT_ALL_SYMBOLS](https://cmake.org/cmake/help/v3.4/prop_tgt/WINDOWS_EXPORT_ALL_SYMBOLS.html) are available since CMake 3.4 only. Any previous version will ignore it.
-=======
+
 #### **<a name="KB-H050">#KB-H050</a>: "DEFAULT SHARED OPTION VALUE"**
 
-By default, all packages should be built as static library (the option ``shared`` is ``False`` in ``default_options``). However, some projects can be restricted to shared library only, for those cases, open a new [issue](https://github.com/conan-io/hooks/issues) to include the package name in the allowlist.
->>>>>>> d1518a10
+By default, all packages should be built as static library (the option ``shared`` is ``False`` in ``default_options``). However, some projects can be restricted to shared library only, for those cases, open a new [issue](https://github.com/conan-io/hooks/issues) to include the package name in the allowlist.