--- conflicted
+++ resolved
@@ -78,43 +78,29 @@
             self.requires("giflib/5.2.1")
         if self.options.with_jpeg == "libjpeg":
             self.requires("libjpeg/9e")
-<<<<<<< HEAD
         elif self.options.with_jpeg == "libjpeg-turbo":
             self.requires("libjpeg-turbo/3.0.0")
         elif self.options.with_jpeg == "mozjpeg":
             self.requires("mozjpeg/4.1.1")
         if self.options.with_png:
             self.requires("libpng/1.6.40")
-=======
-        if self.options.with_jpeg == "libjpeg-turbo":
-            self.requires("libjpeg-turbo/2.1.4")
-        if self.options.with_png:
-            self.requires("libpng/1.6.38")
->>>>>>> 63f1ca51
         if self.options.with_tiff:
             self.requires("libtiff/4.5.1")
         if self.options.with_openjpeg:
             self.requires("openjpeg/2.5.0")
         if self.options.with_webp:
-<<<<<<< HEAD
             self.requires("libwebp/1.3.1")
 
     def build_requirements(self):
         if self.options.with_webp or self.options.with_openjpeg:
             if not self.conf.get("tools.gnu:pkg_config", check_type=str):
                 self.tool_requires("pkgconf/1.9.5")
-=======
-            self.requires("libwebp/1.2.4")
 
     def validate(self):
         libtiff = self.dependencies["libtiff"]
         if libtiff.options.jpeg != self.info.options.with_jpeg:
             raise ConanInvalidConfiguration(f"{self.ref} requires option value {self.name}:with_jpeg equal to libtiff:jpeg.")
 
-    def build_requirements(self):
-        if self.options.with_webp or self.options.with_openjpeg:
-            self.tool_requires("pkgconf/1.9.3")
->>>>>>> 63f1ca51
 
     def source(self):
         get(self, **self.conan_data["sources"][self.version],
