--- conflicted
+++ resolved
@@ -162,7 +162,6 @@
         ## We have to be more aggressive with dependencies found with pkgconfig
         ## Injection of libdirs is ensured by conan_basic_setup()
         ## openjpeg
-<<<<<<< HEAD
         replace_in_file(self, cmakelists_src, "${JP2K_LIBRARIES}", "openjp2")
         if Version(self.version) < "1.83.0":
             # pkgconfig is prefered to CMake. Disable pkgconfig so only CMake is used
@@ -172,6 +171,11 @@
                 replace_in_file(self, cmakelists, "pkg_check_modules(JP2K libopenjp2>=2.0 QUIET)", "")
             # versions below 1.83.0 do not have an option toggle
             replace_in_file(self, cmakelists, "if(NOT JP2K)", "if(0)")
+            replace_in_file(self, cmakelists_src,
+                              "if (JP2K_FOUND)",
+                              "if (JP2K_FOUND)\n"
+                              "target_link_directories(leptonica PRIVATE ${JP2K_LIBRARY_DIRS})\n"
+                              "target_compile_definitions(leptonica PRIVATE ${JP2K_CFLAGS_OTHER})")
             if not self.options.with_openjpeg:
                 replace_in_file(self, cmakelists_src, "if (JP2K_FOUND)", "if(0)")
                 replace_in_file(self, cmake_configure, "if (JP2K_FOUND)", "if(0)")
@@ -195,24 +199,7 @@
                                 "if (WEBP_FOUND)\n"
                                 "target_link_directories(leptonica PRIVATE ${WEBP_LIBRARY_DIRS} ${WEBPMUX_LIBRARY_DIRS})\n"
                                 "target_compile_definitions(leptonica PRIVATE ${WEBP_CFLAGS_OTHER} ${WEBPMUX_CFLAGS_OTHER})")
-=======
-        replace_in_file(self, cmakelists, "if(NOT JP2K)", "if(0)")
-        replace_in_file(self, cmakelists_src,
-                              "if (JP2K_FOUND)",
-                              "if (JP2K_FOUND)\n"
-                              "target_link_directories(leptonica PRIVATE ${JP2K_LIBRARY_DIRS})\n"
-                              "target_compile_definitions(leptonica PRIVATE ${JP2K_CFLAGS_OTHER})")
-        if not self.options.with_openjpeg:
-            replace_in_file(self, cmakelists_src, "if (JP2K_FOUND)", "if(0)")
-            replace_in_file(self, cmake_configure, "if (JP2K_FOUND)", "if(0)")
-        ## libwebp
-        replace_in_file(self, cmakelists, "if(NOT WEBP)", "if(0)")
-        replace_in_file(self, cmakelists_src,
-                              "if (WEBP_FOUND)",
-                              "if (WEBP_FOUND)\n"
-                              "target_link_directories(leptonica PRIVATE ${WEBP_LIBRARY_DIRS} ${WEBPMUX_LIBRARY_DIRS})\n"
-                              "target_compile_definitions(leptonica PRIVATE ${WEBP_CFLAGS_OTHER} ${WEBPMUX_CFLAGS_OTHER})")
->>>>>>> 8d2e355f
+
         replace_in_file(self, cmakelists_src, "${WEBP_LIBRARIES}", "${WEBP_LIBRARIES} ${WEBPMUX_LIBRARIES}")
         if Version(self.version) >= "1.79.0":
             replace_in_file(self, cmakelists, "if(NOT WEBPMUX)", "if(0)")
