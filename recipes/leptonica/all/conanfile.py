from conan import ConanFile
from conan.errors import ConanInvalidConfiguration
from conan.tools.cmake import CMake, CMakeDeps, CMakeToolchain, cmake_layout
from conan.tools.env import Environment, VirtualBuildEnv
from conan.tools.files import apply_conandata_patches, collect_libs, copy, export_conandata_patches, get, replace_in_file, rmdir, save
from conan.tools.gnu import PkgConfigDeps
from conan.tools.scm import Version
import os
import textwrap

required_conan_version = ">=1.52.0"


class LeptonicaConan(ConanFile):
    name = "leptonica"
    url = "https://github.com/conan-io/conan-center-index"
    description = "Library containing software that is broadly useful for " \
                  "image processing and image analysis applications."
    topics = ("leptonica", "image", "multimedia", "format", "graphics")
    homepage = "http://leptonica.org"
    license = "BSD 2-Clause"

    settings = "os", "arch", "compiler", "build_type"
    options = {
        "shared": [True, False],
        "fPIC": [True, False],
        "with_zlib": [True, False],
        "with_gif": [True, False],
        "with_jpeg": [False, "libjpeg", "libjpeg-turbo"],
        "with_png": [True, False],
        "with_tiff": [True, False],
        "with_openjpeg": [True, False],
        "with_webp": [True, False],
    }
    default_options = {
        "shared": False,
        "fPIC": True,
        "with_zlib": True,
        "with_gif": True,
        "with_jpeg": "libjpeg",
        "with_png": True,
        "with_tiff": True,
        "with_openjpeg": True,
        "with_webp": True,
    }

    def export_sources(self):
        export_conandata_patches(self)

    def config_options(self):
        if self.settings.os == "Windows":
            del self.options.fPIC

    def configure(self):
        if self.options.with_tiff:
            self.options["libtiff"].jpeg = self.options.with_jpeg
        if self.options.shared:
            try:
                del self.options.fPIC
            except Exception:
                pass
        try:
            del self.settings.compiler.libcxx
        except Exception:
            pass
        try:
            del self.settings.compiler.cppstd
        except Exception:
            pass

    def layout(self):
        cmake_layout(self, src_folder="src")

    def requirements(self):
        if self.options.with_zlib:
            self.requires("zlib/1.2.13")
        if self.options.with_gif:
            self.requires("giflib/5.2.1")
        if self.options.with_jpeg == "libjpeg":
            self.requires("libjpeg/9e")
        if self.options.with_jpeg == "libjpeg-turbo":
            self.requires("libjpeg-turbo/2.1.4")
        if self.options.with_png:
<<<<<<< HEAD
            self.requires("libpng/1.6.40")
=======
            self.requires("libpng/1.6.38")
>>>>>>> c3b73b8f
        if self.options.with_tiff:
            self.requires("libtiff/4.5.1")
        if self.options.with_openjpeg:
            self.requires("openjpeg/2.5.0")
        if self.options.with_webp:
<<<<<<< HEAD
            self.requires("libwebp/1.3.1")
=======
            self.requires("libwebp/1.2.4")

    def validate(self):
        libtiff = self.dependencies["libtiff"]
        if libtiff.options.jpeg != self.info.options.with_jpeg:
            raise ConanInvalidConfiguration(f"{self.ref} requires option value {self.name}:with_jpeg equal to libtiff:jpeg.")
>>>>>>> c3b73b8f

    def build_requirements(self):
        if self.options.with_webp or self.options.with_openjpeg:
            self.tool_requires("pkgconf/1.9.3")

    def source(self):
        get(self, **self.conan_data["sources"][self.version],
            destination=self.source_folder, strip_root=True)

    def generate(self):
        tc = CMakeToolchain(self)
        if Version(self.version) < "1.79.0":
            tc.variables["STATIC"] = not self.options.shared
        tc.variables["BUILD_PROG"] = False
        tc.variables["SW_BUILD"] = False
        tc.generate()
        deps = CMakeDeps(self)
        deps.generate()
        if self.options.with_webp or self.options.with_openjpeg:
            pc = PkgConfigDeps(self)
            pc.generate()
            env = VirtualBuildEnv(self)
            env.generate()
            # TODO: to remove when properly handled by conan (see https://github.com/conan-io/conan/issues/11962)
            env = Environment()
            env.prepend_path("PKG_CONFIG_PATH", self.generators_folder)
            env.vars(self).save_script("conanbuildenv_pkg_config_path")

    def _patch_sources(self):
        apply_conandata_patches(self)

        cmakelists = os.path.join(self.source_folder, "CMakeLists.txt")
        cmakelists_src = os.path.join(self.source_folder, "src", "CMakeLists.txt")
        cmake_configure = os.path.join(self.source_folder, "cmake", "Configure.cmake")

        # Honor options and inject dependencies definitions
        # TODO: submit a patch upstream
        ## zlib
        replace_in_file(self, cmakelists_src, "${ZLIB_LIBRARIES}", "ZLIB::ZLIB")
        if not self.options.with_zlib:
            replace_in_file(self, cmakelists_src, "if (ZLIB_LIBRARIES)", "if(0)")
            replace_in_file(self, cmake_configure, "if (ZLIB_FOUND)", "if(0)")
        ## giflib
        replace_in_file(self, cmakelists_src, "${GIF_LIBRARIES}", "GIF::GIF")
        if not self.options.with_gif:
            replace_in_file(self, cmakelists_src, "if (GIF_LIBRARIES)", "if(0)")
            replace_in_file(self, cmake_configure, "if (GIF_FOUND)", "if(0)")
        ## libjpeg
        replace_in_file(self, cmakelists_src, "${JPEG_LIBRARIES}", "JPEG::JPEG")
        if not self.options.with_jpeg:
            replace_in_file(self, cmakelists_src, "if (JPEG_LIBRARIES)", "if(0)")
            replace_in_file(self, cmake_configure, "if (JPEG_FOUND)", "if(0)")
        ## libpng
        replace_in_file(self, cmakelists_src, "${PNG_LIBRARIES}", "PNG::PNG")
        if not self.options.with_png:
            replace_in_file(self, cmakelists_src, "if (PNG_LIBRARIES)", "if(0)")
            replace_in_file(self, cmake_configure, "if (PNG_FOUND)", "if(0)")
        ## libtiff
        replace_in_file(self, cmakelists_src, "${TIFF_LIBRARIES}", "TIFF::TIFF")
        if not self.options.with_tiff:
            replace_in_file(self, cmakelists_src, "if (TIFF_LIBRARIES)", "if(0)")
            replace_in_file(self, cmake_configure, "if (TIFF_FOUND)", "if(0)")
        ## We have to be more aggressive with dependencies found with pkgconfig
        ## Injection of libdirs is ensured by conan_basic_setup()
        ## openjpeg
        replace_in_file(self, cmakelists, "if(NOT JP2K)", "if(0)")
        replace_in_file(self, cmakelists_src,
                              "if (JP2K_FOUND)",
                              "if (JP2K_FOUND)\n"
                              "target_link_directories(leptonica PRIVATE ${JP2K_LIBRARY_DIRS})\n"
                              "target_compile_definitions(leptonica PRIVATE ${JP2K_CFLAGS_OTHER})")
        if not self.options.with_openjpeg:
            replace_in_file(self, cmakelists_src, "if (JP2K_FOUND)", "if(0)")
            replace_in_file(self, cmake_configure, "if (JP2K_FOUND)", "if(0)")
        ## libwebp
        replace_in_file(self, cmakelists, "if(NOT WEBP)", "if(0)")
        replace_in_file(self, cmakelists_src,
                              "if (WEBP_FOUND)",
                              "if (WEBP_FOUND)\n"
                              "target_link_directories(leptonica PRIVATE ${WEBP_LIBRARY_DIRS} ${WEBPMUX_LIBRARY_DIRS})\n"
                              "target_compile_definitions(leptonica PRIVATE ${WEBP_CFLAGS_OTHER} ${WEBPMUX_CFLAGS_OTHER})")
        replace_in_file(self, cmakelists_src, "${WEBP_LIBRARIES}", "${WEBP_LIBRARIES} ${WEBPMUX_LIBRARIES}")
        if Version(self.version) >= "1.79.0":
            replace_in_file(self, cmakelists, "if(NOT WEBPMUX)", "if(0)")
        if not self.options.with_webp:
            replace_in_file(self, cmakelists_src, "if (WEBP_FOUND)", "if(0)")
            replace_in_file(self, cmake_configure, "if (WEBP_FOUND)", "if(0)")

        # Remove detection of fmemopen() on macOS < 10.13
        # CheckFunctionExists will find it in the link library.
        # There's no error because it's not including the header with the
        # deprecation macros.
        if self.settings.os == "Macos" and self.settings.os.version:
            if Version(self.settings.os.version) < "10.13":
                replace_in_file(self, cmake_configure,
                                      "set(functions_list\n    "
                                      "fmemopen\n    fstatat\n)",
                                      "set(functions_list\n    "
                                      "fstatat\n)")

    def build(self):
        self._patch_sources()
        cmake = CMake(self)
        cmake.configure()
        cmake.build()

    def package(self):
        cmake = CMake(self)
        cmake.install()
        copy(self, "leptonica-license.txt", src=self.source_folder, dst=os.path.join(self.package_folder, "licenses"))
        rmdir(self, os.path.join(self.package_folder, "lib", "pkgconfig"))
        rmdir(self, os.path.join(self.package_folder, "lib", "cmake"))  # since 1.81.0
        rmdir(self, os.path.join(self.package_folder, "cmake"))

        # TODO: to remove in conan v2 once cmake_find_package_* generators removed
        self._create_cmake_module_alias_targets(
            os.path.join(self.package_folder, self._module_file_rel_path),
            {"leptonica": "Leptonica::Leptonica"}
        )

    def _create_cmake_module_alias_targets(self, module_file, targets):
        content = ""
        for alias, aliased in targets.items():
            content += textwrap.dedent(f"""\
                if(TARGET {aliased} AND NOT TARGET {alias})
                    add_library({alias} INTERFACE IMPORTED)
                    set_property(TARGET {alias} PROPERTY INTERFACE_LINK_LIBRARIES {aliased})
                endif()
            """)
        save(self, module_file, content)

    @property
    def _module_file_rel_path(self):
        return os.path.join("lib", "cmake", f"conan-official-{self.name}-targets.cmake")

    def package_info(self):
        self.cpp_info.set_property("cmake_file_name", "Leptonica")
        self.cpp_info.set_property("cmake_target_name", "leptonica")
        self.cpp_info.set_property("pkg_config_name", "lept")
        self.cpp_info.libs = collect_libs(self)
        if self.settings.os in ["Linux", "FreeBSD"]:
            self.cpp_info.system_libs = ["m"]
        self.cpp_info.includedirs.append(os.path.join("include", "leptonica"))

        # TODO: to remove in conan v2 once cmake_find_package_* generators removed
        self.cpp_info.names["cmake_find_package"] = "Leptonica"
        self.cpp_info.names["cmake_find_package_multi"] = "Leptonica"
        self.cpp_info.build_modules["cmake_find_package"] = [self._module_file_rel_path]
        self.cpp_info.build_modules["cmake_find_package_multi"] = [self._module_file_rel_path]
        self.cpp_info.names["pkg_config"] = "lept"<|MERGE_RESOLUTION|>--- conflicted
+++ resolved
@@ -81,26 +81,18 @@
         if self.options.with_jpeg == "libjpeg-turbo":
             self.requires("libjpeg-turbo/2.1.4")
         if self.options.with_png:
-<<<<<<< HEAD
             self.requires("libpng/1.6.40")
-=======
-            self.requires("libpng/1.6.38")
->>>>>>> c3b73b8f
         if self.options.with_tiff:
             self.requires("libtiff/4.5.1")
         if self.options.with_openjpeg:
             self.requires("openjpeg/2.5.0")
         if self.options.with_webp:
-<<<<<<< HEAD
             self.requires("libwebp/1.3.1")
-=======
-            self.requires("libwebp/1.2.4")
 
     def validate(self):
         libtiff = self.dependencies["libtiff"]
         if libtiff.options.jpeg != self.info.options.with_jpeg:
             raise ConanInvalidConfiguration(f"{self.ref} requires option value {self.name}:with_jpeg equal to libtiff:jpeg.")
->>>>>>> c3b73b8f
 
     def build_requirements(self):
         if self.options.with_webp or self.options.with_openjpeg:
