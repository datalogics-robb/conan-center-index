import glob
import os
import platform
import shutil

from conans import ConanFile, tools, AutoToolsBuildEnvironment


class ICUBase(ConanFile):
    name = "icu"
    homepage = "http://site.icu-project.org"
    license = "ICU"
    description = "ICU is a mature, widely used set of C/C++ and Java libraries " \
                  "providing Unicode and Globalization support for software applications."
    url = "https://github.com/conan-io/conan-center-index"
    topics = ("conan", "icu", "icu4c", "i see you", "unicode")
    settings = "os", "arch", "compiler", "build_type"
    exports = ["patches/*.patch"]
    options = {"shared": [True, False],
               "fPIC": [True, False],
               "data_packaging": ["files", "archive", "library", "static"],
               "with_unit_tests": [True, False],
               "silent": [True, False],
               "with_dyload": [True, False]}
    default_options = {"shared": False,
                       "fPIC": True,
                       "data_packaging": "archive",
                       "with_unit_tests": False,
                       "silent": True,
                       "with_dyload": True}

    _env_build = None

    @property
    def _source_subfolder(self):
        return "source_subfolder"

    @property
    def _build_subfolder(self):
        return "build_subfolder"

    @property
    def _is_msvc(self):
        return self.settings.compiler == "Visual Studio"

    @property
    def _is_mingw(self):
        return self.settings.os == "Windows" and self.settings.compiler == "gcc"

    def config_options(self):
        if self.settings.os == "Windows":
            del self.options.fPIC

    def configure(self):
        if self.options.shared:
            del self.options.fPIC

    def package_id(self):
        del self.info.options.with_unit_tests  # ICU unit testing shouldn't affect the package's ID
        del self.info.options.silent  # Verbosity doesn't affect package's ID

    def build_requirements(self):
        if tools.os_info.is_windows and "CONAN_BASH_PATH" not in os.environ and \
                tools.os_info.detect_windows_subsystem() != "msys2":
            self.build_requires("msys2/20200517")

    def source(self):
        tools.get(**self.conan_data["sources"][self.version])
        os.rename("icu", self._source_subfolder)

    def build(self):
        for patch in self.conan_data.get("patches", {}).get(self.version, []):
            tools.patch(**patch)
        if self._is_msvc:
            run_configure_icu_file = os.path.join(self._source_subfolder, "source", "runConfigureICU")

            flags = "-%s" % self.settings.compiler.runtime
            if self.settings.build_type in ["Debug", "RelWithDebInfo"] and tools.Version(self.settings.compiler.version) >= "12":
                flags += " -FS"
            tools.replace_in_file(run_configure_icu_file, "-MDd", flags)
            tools.replace_in_file(run_configure_icu_file, "-MD", flags)

        self._workaround_icu_20545()

        env_build = self._configure_autotools()
        build_dir = os.path.join(self.build_folder, self._source_subfolder, "build")
        os.mkdir(build_dir)
        with tools.vcvars(self.settings) if self._is_msvc else tools.no_op():
            with tools.environment_append(env_build.vars):
                with tools.chdir(build_dir):
                    # workaround for https://unicode-org.atlassian.net/browse/ICU-20531
                    os.makedirs(os.path.join("data", "out", "tmp"))

                    self.run(self._build_config_cmd, win_bash=tools.os_info.is_windows)
                    command = "make {silent} -j {cpu_count}".format(silent=self._silent,
                                                                    cpu_count=tools.cpu_count())
                    self.run(command, win_bash=tools.os_info.is_windows)
                    if self.options.with_unit_tests:
                        command = "make {silent} check".format(silent=self._silent)
                        self.run(command, win_bash=tools.os_info.is_windows)

    def _configure_autotools(self):
        if self._env_build:
            return self._env_build
        self._env_build = AutoToolsBuildEnvironment(self)
        if not self.options.shared:
            self._env_build.defines.append("U_STATIC_IMPLEMENTATION")
        if tools.is_apple_os(self.settings.os):
            self._env_build.defines.append("_DARWIN_C_SOURCE")
            if self.settings.get_safe("os.version"):
                self._env_build.flags.append(tools.apple_deployment_target_flag(self.settings.os,
                                                                            self.settings.os.version))

        if "msys2" in self.deps_user_info:
            self._env_build.vars["PYTHON"] = tools.unix_path(os.path.join(self.deps_env_info["msys2"].MSYS_BIN, "python"), tools.MSYS2)
        return self._env_build

    def _workaround_icu_20545(self):
        if tools.os_info.is_windows:
            # https://unicode-org.atlassian.net/projects/ICU/issues/ICU-20545
            srcdir = os.path.join(self.build_folder, self._source_subfolder, "source")
            makeconv_cpp = os.path.join(srcdir, "tools", "makeconv", "makeconv.cpp")
            tools.replace_in_file(makeconv_cpp,
                                  "pathBuf.appendPathPart(arg, localError);",
                                  "pathBuf.append(\"/\", localError); pathBuf.append(arg, localError);")

    @property
    def _build_config_cmd(self):
        prefix = self.package_folder.replace("\\", "/")
        platform = {("Windows", "Visual Studio"): "Cygwin/MSVC",
                    ("Windows", "gcc"): "MinGW",
                    ("AIX", "gcc"): "AIX/GCC",
                    ("AIX", "xlc"): "AIX",
                    ("SunOS", "gcc"): "Solaris/GCC",
                    ("Linux", "gcc"): "Linux/gcc",
                    ("Linux", "clang"): "Linux",
                    ("Macos", "gcc"): "MacOSX",
                    ("Macos", "clang"): "MacOSX",
                    ("Macos", "apple-clang"): "MacOSX"}.get((str(self.settings.os),
                                                             str(self.settings.compiler)))
<<<<<<< HEAD
        arch64 = ["x86_64", "sparcv9", "ppc64"]
=======
        arch64 = ['x86_64', 'sparcv9', 'ppc64', 'ppc64le', 'armv8', 'armv8.3', 'mips64']
>>>>>>> e81255e0
        bits = "64" if self.settings.arch in arch64 else "32"
        args = [platform,
                "--prefix={0}".format(prefix),
                "--with-library-bits={0}".format(bits),
                "--disable-samples",
                "--disable-layout",
                "--disable-layoutex",
                "--disable-extras"]

        if not self.options.with_dyload:
            args += ["--disable-dyload"]

        env_build = self._configure_autotools()
        if tools.cross_building(self.settings, skip_x64_x86=True):
            if env_build.build:
                args.append("--build=%s" % env_build.build)
            if env_build.host:
                args.append("--host=%s" % env_build.host)
            if env_build.target:
                args.append("--target=%s" % env_build.target)

        args.append("--with-data-packaging={0}".format(self.options.data_packaging))
        datadir = os.path.join(self.package_folder, "lib")
        datadir = datadir.replace("\\", "/") if tools.os_info.is_windows else datadir
        args.append("--datarootdir=%s" % datadir)  # do not use share
        bindir = os.path.join(self.package_folder, "bin")
        bindir = bindir.replace("\\", "/") if tools.os_info.is_windows else bindir
        args.append("--sbindir=%s" % bindir)

        if self._is_mingw:
            mingw_chost = "i686-w64-mingw32" if self.settings.arch == "x86" else "x86_64-w64-mingw32"
            args.extend(["--build={0}".format(mingw_chost),
                         "--host={0}".format(mingw_chost)])

        if self.settings.build_type == "Debug":
            args.extend(["--disable-release", "--enable-debug"])
        if self.options.shared:
            args.extend(["--disable-static", "--enable-shared"])
        else:
            args.extend(["--enable-static", "--disable-shared"])
        if not self.options.with_unit_tests:
            args.append("--disable-tests")
        return "../source/runConfigureICU %s" % " ".join(args)

    @property
    def _silent(self):
        return "--silent" if self.options.silent else "VERBOSE=1"

    def package(self):
        self.copy("LICENSE", dst="licenses", src=os.path.join(self.source_folder, self._source_subfolder))

        env_build = self._configure_autotools()
        build_dir = os.path.join(self.build_folder, self._source_subfolder, "build")
        with tools.vcvars(self.settings) if self._is_msvc else tools.no_op():
            with tools.environment_append(env_build.vars):
                with tools.chdir(build_dir):
                    command = "make {silent} install".format(silent=self._silent)
                    self.run(command, win_bash=tools.os_info.is_windows)
        self._install_name_tool()

        for dll in glob.glob(os.path.join(self.package_folder, "lib", "*.dll")):
            shutil.move(dll, os.path.join(self.package_folder, "bin"))

        if self.options.data_packaging in ["files", "archive"]:
            tools.mkdir(os.path.join(self.package_folder, "res"))
            shutil.move(self._data_path, os.path.join(self.package_folder, "res"))

        tools.rmdir(os.path.join(self.package_folder, "lib", "icu"))
        tools.rmdir(os.path.join(self.package_folder, "lib", "man"))
        tools.rmdir(os.path.join(self.package_folder, "lib", "pkgconfig"))
        tools.rmdir(os.path.join(self.package_folder, "share"))

    def _install_name_tool(self):
        if tools.is_apple_os(self.settings.os):
            with tools.chdir(os.path.join(self.package_folder, "lib")):
                for dylib in glob.glob("*icu*.{0}.dylib".format(self.version)):
                    command = "install_name_tool -id {0} {1}".format(os.path.basename(dylib), dylib)
                    self.output.info(command)
                    self.run(command)

    @property
    def _data_path(self):
        data_dir_name = "icu"
        if self.settings.os == "Windows" and self.settings.build_type == "Debug":
            data_dir_name += "d"
        data_dir = os.path.join(self.package_folder, "lib", data_dir_name, self.version)
        return os.path.join(data_dir, self._data_filename)

    @property
    def _data_filename(self):
        vtag = self.version.split(".")[0]
        return "icudt{}l.dat".format(vtag)

    def package_info(self):
        self.cpp_info.names["cmake_find_package"] = "ICU"
        self.cpp_info.names["cmake_find_package_multi"] = "ICU"
        # icudata
        self.cpp_info.components["icu-data"].names["cmake_find_package"] = "data"
        self.cpp_info.components["icu-data"].names["cmake_find_package_multi"] = "data"
        self.cpp_info.components["icu-data"].libs = [self._lib_name("icudt" if self.settings.os == "Windows" else "icudata")]
        if not self.options.shared:
            self.cpp_info.components["icu-data"].defines.append("U_STATIC_IMPLEMENTATION")
        # Alias of data CMake component
        self.cpp_info.components["icu-data-alias"].names["cmake_find_package"] = "dt"
        self.cpp_info.components["icu-data-alias"].names["cmake_find_package_multi"] = "dt"
        self.cpp_info.components["icu-data-alias"].requires = ["icu-data"]
        # icuuc
        self.cpp_info.components["icu-uc"].names["cmake_find_package"] = "uc"
        self.cpp_info.components["icu-uc"].names["cmake_find_package_multi"] = "uc"
        self.cpp_info.components["icu-uc"].names["pkg_config"] = "icu-uc"
        self.cpp_info.components["icu-uc"].libs = [self._lib_name("icuuc")]
        self.cpp_info.components["icu-uc"].requires = ["icu-data"]
        if self.settings.os == "Linux":
            self.cpp_info.components["icu-uc"].system_libs = ["m", "pthread"]
            if self.options.with_dyload:
                self.cpp_info.components["icu-uc"].system_libs.append("dl")
        elif self.settings.os == "Windows":
            self.cpp_info.components["icu-uc"].system_libs = ["advapi32"]
        # icui18n
        self.cpp_info.components["icu-i18n"].names["cmake_find_package"] = "i18n"
        self.cpp_info.components["icu-i18n"].names["cmake_find_package_multi"] = "i18n"
        self.cpp_info.components["icu-i18n"].names["pkg_config"] = "icu-i18n"
        self.cpp_info.components["icu-i18n"].libs = [self._lib_name("icuin" if self.settings.os == "Windows" else "icui18n")]
        self.cpp_info.components["icu-i18n"].requires = ["icu-uc"]
        if self.settings.os == "Linux":
            self.cpp_info.components["icu-i18n"].system_libs = ["m"]
        # Alias of i18n CMake component
        self.cpp_info.components["icu-i18n-alias"].names["cmake_find_package"] = "in"
        self.cpp_info.components["icu-i18n-alias"].names["cmake_find_package_multi"] = "in"
        self.cpp_info.components["icu-i18n-alias"].requires = ["icu-i18n"]
        # icuio
        self.cpp_info.components["icu-io"].names["cmake_find_package"] = "io"
        self.cpp_info.components["icu-io"].names["cmake_find_package_multi"] = "io"
        self.cpp_info.components["icu-io"].names["pkg_config"] = "icu-io"
        self.cpp_info.components["icu-io"].libs = [self._lib_name("icuio")]
        self.cpp_info.components["icu-io"].requires = ["icu-i18n", "icu-uc"]
        # icutu
        self.cpp_info.components["icu-tu"].names["cmake_find_package"] = "tu"
        self.cpp_info.components["icu-tu"].names["cmake_find_package_multi"] = "tu"
        self.cpp_info.components["icu-tu"].libs = [self._lib_name("icutu")]
        self.cpp_info.components["icu-tu"].requires = ["icu-i18n", "icu-uc"]
        if self.settings.os == "Linux":
            self.cpp_info.components["icu-tu"].system_libs = ["pthread"]
        # icutest
        self.cpp_info.components["icu-test"].names["cmake_find_package"] = "test"
        self.cpp_info.components["icu-test"].names["cmake_find_package_multi"] = "test"
        self.cpp_info.components["icu-test"].libs = [self._lib_name("icutest")]
        self.cpp_info.components["icu-test"].requires = ["icu-tu", "icu-uc"]

        if self.options.data_packaging in ["files", "archive"]:
            data_path = os.path.join(self.package_folder, "res", self._data_filename).replace("\\", "/")
            self.output.info("Appending ICU_DATA environment variable: {}".format(data_path))
            self.env_info.ICU_DATA.append(data_path)

        bin_path = os.path.join(self.package_folder, "bin")
        self.output.info("Appending PATH environment variable: {}".format(bin_path))
        self.env_info.PATH.append(bin_path)

    def _lib_name(self, lib):
        name = lib
        if self.settings.os == "Windows":
            if not self.options.shared:
                name = "s" + name
            if self.settings.build_type == "Debug":
                name += "d"
        return name<|MERGE_RESOLUTION|>--- conflicted
+++ resolved
@@ -138,11 +138,7 @@
                     ("Macos", "clang"): "MacOSX",
                     ("Macos", "apple-clang"): "MacOSX"}.get((str(self.settings.os),
                                                              str(self.settings.compiler)))
-<<<<<<< HEAD
-        arch64 = ["x86_64", "sparcv9", "ppc64"]
-=======
         arch64 = ['x86_64', 'sparcv9', 'ppc64', 'ppc64le', 'armv8', 'armv8.3', 'mips64']
->>>>>>> e81255e0
         bits = "64" if self.settings.arch in arch64 else "32"
         args = [platform,
                 "--prefix={0}".format(prefix),
