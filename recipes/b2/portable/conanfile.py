--- conflicted
+++ resolved
@@ -155,16 +155,11 @@
                 command += f" --cxx={cxx}"
             cxxflags = os.environ.get("CXXFLAGS")
 
-<<<<<<< HEAD
             cxxflags_env = envvars.get("CXXFLAGS")
             cxxflags = f"{cxxflags} {cxxflags_env}"
 
         if cxxflags:
             command += f' --cxxflags="{cxxflags}"'
-=======
-            if cxxflags:
-                command += f" --cxxflags={cxxflags}"
->>>>>>> d926ea1b
 
         if b2_toolset != 'auto':
             command += " "+str(b2_toolset)
