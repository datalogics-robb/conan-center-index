--- conflicted
+++ resolved
@@ -124,18 +124,9 @@
         if self.settings.arch == "x86":
             windres_options_path = os.path.join(self.source_folder, "windows", "windres-options")
             self.output.info("Applying {} resource patch: {}".format(self.settings.arch, windres_options_path))
-<<<<<<< HEAD
-            replace_in_file(self, windres_options_path,
-                            '#   PACKAGE_VERSION_SUBMINOR',
-                            '#   PACKAGE_VERSION_SUBMINOR\necho "--target=pe-i386"',
-                            strict=True)
-
-    def build(self):
-=======
             replace_in_file(self, windres_options_path, '#   PACKAGE_VERSION_SUBMINOR', '#   PACKAGE_VERSION_SUBMINOR\necho "--target=pe-i386"', strict=True)
 
     def build(self): 
->>>>>>> b27b607c
         apply_conandata_patches(self)
         self._apply_resource_patch()
         autotools = Autotools(self)
