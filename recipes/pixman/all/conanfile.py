--- conflicted
+++ resolved
@@ -86,13 +86,8 @@
     def package(self):
         if self.settings.compiler == "Visual Studio":
             self.copy(pattern="*.lib", dst="lib", keep_path=False)
-<<<<<<< HEAD
-            self.copy(pattern="*{}pixman.h".format(os.sep), dst=self._includedir, keep_path=False)
-            self.copy(pattern="*{}pixman-version.h".format(os.sep), dst=self._includedir, keep_path=False)
-=======
             self.copy(pattern="*{}pixman.h".format(os.sep), dst=self.includedir, keep_path=False)
             self.copy(pattern="*{}pixman-version.h".format(os.sep), dst=self.includedir, keep_path=False)
->>>>>>> 4a04ac0d
         else:
             autotools = self._configure_autotools()
             autotools.install()
