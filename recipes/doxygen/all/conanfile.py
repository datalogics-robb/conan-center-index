from conan import ConanFile
from conan.tools.cmake import CMake, CMakeDeps, CMakeToolchain, cmake_layout
from conan.tools.files import apply_conandata_patches, export_conandata_patches, get
from conan.tools.microsoft import is_msvc_static_runtime
from conan.tools.scm import Version
from conan.errors import ConanInvalidConfiguration
import os

required_conan_version = ">=1.52.0"


class DoxygenConan(ConanFile):
    name = "doxygen"
    description = "A documentation system for C++, C, Java, IDL and PHP --- Note: Dot is disabled in this package"
    topics = ("doxygen", "installer", "devtool", "documentation")
    homepage = "https://github.com/doxygen/doxygen"
    license = "GPL-2.0-or-later"
    url = "https://github.com/conan-io/conan-center-index"
    settings = "os", "arch", "compiler", "build_type"
    options = {
        "enable_parse": [True, False],
        "enable_search": [True, False],
    }
    default_options = {
        "enable_parse": True,
        "enable_search": True,
    }

    @property
    def _settings_build(self):
        return getattr(self, "settings_build", self.settings)

    def layout(self):
        cmake_layout(self, src_folder="src")

    def export_sources(self):
        export_conandata_patches(self)

    def _minimum_compiler_version(self):
        if Version(self.version) <= "1.9.1":
            return {
                "gcc": 5,
            }.get(str(self.settings.compiler))
        return {
            "gcc": 7,  # https://gcc.gnu.org/bugzilla/show_bug.cgi?id=66297
            "Visual Studio": 15,
        }.get(str(self.settings.compiler))

    def configure(self):
        del self.settings.compiler.cppstd

    def requirements(self):
        if self.options.enable_search:
<<<<<<< HEAD
            self.requires("xapian-core/1.4.19")
            self.requires("zlib/1.2.13")
=======
            self.requires("xapian-core/1.4.19", private=True)
            self.requires("zlib/1.2.13", private=True)
>>>>>>> 4f716659

    def build_requirements(self):
        if self._settings_build.os == "Windows":
            self.tool_requires("winflexbison/2.5.24")
        else:
            self.tool_requires("flex/2.6.4")
            self.tool_requires("bison/3.8.2")

    def validate(self):
        minimum_compiler_version = self._minimum_compiler_version()
        if minimum_compiler_version is not None:
            if Version(self.settings.compiler.version) < minimum_compiler_version:
                raise ConanInvalidConfiguration(f"Compiler version too old. At least {minimum_compiler_version} is required.")
        if (self.settings.compiler == "Visual Studio" and
                Version(self.settings.compiler.version) <= "14" and
                Version(self.version) == "1.8.18"):
            raise ConanInvalidConfiguration(f"Doxygen version {self.version} broken with VS {self.settings.compiler.version}.")

    def package_id(self):
        del self.info.settings.compiler
        compatible_pkg = self.info.clone()
        compatible_pkg.settings.build_type = "Release"
        self.compatible_packages.append(compatible_pkg)

    def source(self):
        get(self, **self.conan_data["sources"][self.version], strip_root=True)

    def generate(self):
        tc = CMakeToolchain(self)
        tc.variables["build_parse"] = self.options.enable_parse
        tc.variables["build_search"] = self.options.enable_search
        tc.variables["use_libc++"] = self.settings.compiler.get_safe("libcxx") == "libc++"
        tc.variables["win_static"] = is_msvc_static_runtime(self)
        tc.generate()

        deps = CMakeDeps(self)
        deps.generate()

    def build(self):
        apply_conandata_patches(self)
        cmake = CMake(self)
        cmake.configure()
        cmake.build()

    def package(self):
        self.copy("LICENSE", src=self.source_folder, dst="licenses")
        cmake = CMake(self)
        cmake.install()

    def package_info(self):
        self.cpp_info.libdirs = []
        self.cpp_info.includedirs = []
        bin_path = os.path.join(self.package_folder, "bin")
        self.output.info(f"Appending PATH environment variable: {bin_path}")
        self.env_info.PATH.append(bin_path)
        self.cpp_info.set_property("cmake_find_mode", "none")<|MERGE_RESOLUTION|>--- conflicted
+++ resolved
@@ -51,13 +51,8 @@
 
     def requirements(self):
         if self.options.enable_search:
-<<<<<<< HEAD
-            self.requires("xapian-core/1.4.19")
-            self.requires("zlib/1.2.13")
-=======
             self.requires("xapian-core/1.4.19", private=True)
             self.requires("zlib/1.2.13", private=True)
->>>>>>> 4f716659
 
     def build_requirements(self):
         if self._settings_build.os == "Windows":
