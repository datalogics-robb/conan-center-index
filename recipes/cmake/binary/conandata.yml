sources:
<<<<<<< HEAD
=======
  "3.29.5":
    Linux:
      armv8:
        url: "https://cmake.org/files/v3.29/cmake-3.29.5-linux-aarch64.tar.gz"
        sha256: "6eb655ee89c50611f2370c5a3293bd2fe1920b73dff50b71fb3357d56a9d28d8"
      x86_64:
        url: "https://cmake.org/files/v3.29/cmake-3.29.5-linux-x86_64.tar.gz"
        sha256: "92629f95e15e7c2e88726c57a984ffdc5cf248e354f7ab791bc86d2ad513903e"
    Macos:
      universal:
        url: "https://cmake.org/files/v3.29/cmake-3.29.5-macos10.10-universal.tar.gz"
        sha256: "a110d173ab839854fc0b19b9f29f213c1112106e2858c1a1fe7973d4bb13a536"
    Windows:
      armv8:
        url: "https://cmake.org/files/v3.29/cmake-3.29.5-windows-arm64.zip"
        sha256: "9c67d16560125ebf1278ef1b3072914a60bff780522b28c0096f364f775a8e55"
      x86_64:
        url: "https://cmake.org/files/v3.29/cmake-3.29.5-windows-x86_64.zip"
        sha256: "f85db8361cb7eb11ceb6b2f1ee42bec7234bb8d9e487ea78c00de64771768d92"
>>>>>>> 8d2e355f
  "3.29.4":
    Linux:
      armv8:
        url: "https://cmake.org/files/v3.29/cmake-3.29.4-linux-aarch64.tar.gz"
        sha256: "9210619e7907b14858178743d5b7ba70ce846d98a6a65bcdbd83c08b932ba6a5"
      x86_64:
        url: "https://cmake.org/files/v3.29/cmake-3.29.4-linux-x86_64.tar.gz"
        sha256: "64e5473169dd43055fbf2c138cae6e5ec10f30a0606d24f12078e68466320cf4"
    Macos:
      universal:
        url: "https://cmake.org/files/v3.29/cmake-3.29.4-macos10.10-universal.tar.gz"
        sha256: "44a59c584122676463bf5bdd2c7dee2ac02944e065a71cc30c57541a20d3465c"
    Windows:
      armv8:
        url: "https://cmake.org/files/v3.29/cmake-3.29.4-windows-arm64.zip"
        sha256: "16ce291dd34189a60d7add96b4148adfdbb46b6b2478086cb43abe2e5ff34ad3"
      x86_64:
        url: "https://cmake.org/files/v3.29/cmake-3.29.4-windows-x86_64.zip"
        sha256: "1c8bfbc5537553edccded62f8f03475a161280c1b64f54c887824c6eb4e773ff"
  "3.29.3":
    Linux:
      armv8:
        url: "https://cmake.org/files/v3.29/cmake-3.29.3-linux-aarch64.tar.gz"
        sha256: "ae61d262b2771ba9cbdf1eeac288e64d6510d2f0417d2d92e27807d269ac90fa"
      x86_64:
        url: "https://cmake.org/files/v3.29/cmake-3.29.3-linux-x86_64.tar.gz"
        sha256: "90b543a30220401db0e08347af067545be158ce89ffb09b7df1516cda8617329"
    Macos:
      universal:
        url: "https://cmake.org/files/v3.29/cmake-3.29.3-macos10.10-universal.tar.gz"
        sha256: "1a7ecdd1dc8baaede55d1011f60b5871ff908fa640f7e96ab5520f38ef97bba0"
    Windows:
      armv8:
        url: "https://cmake.org/files/v3.29/cmake-3.29.3-windows-arm64.zip"
        sha256: "8d7d65e46a45bdbf8b4416d29ef6ad9a80f0b26afb5d6afab358e34b1b30a556"
      x86_64:
        url: "https://cmake.org/files/v3.29/cmake-3.29.3-windows-x86_64.zip"
        sha256: "6423ed300e6aa1b15c4aeae9a7399157f53fc84a2fb7242ca64c8dfd83e5f8a6"
  "3.29.2":
    Linux:
      armv8:
        url: "https://cmake.org/files/v3.29/cmake-3.29.2-linux-aarch64.tar.gz"
        sha256: "ca883c6dc3ce9eebd833804f0f940ecbbff603520cfd169ee58916dbbc23c2b8"
      x86_64:
        url: "https://cmake.org/files/v3.29/cmake-3.29.2-linux-x86_64.tar.gz"
        sha256: "0416c70cf88e8f92efcbfe292e181bc09ead7d70e29ab37b697522c01121eab5"
    Macos:
      universal:
        url: "https://cmake.org/files/v3.29/cmake-3.29.2-macos10.10-universal.tar.gz"
        sha256: "0b542389345b28d2f73122b72ec9b899947e643fd86cf8f42bae2718884d2ad3"
    Windows:
      armv8:
        url: "https://cmake.org/files/v3.29/cmake-3.29.2-windows-arm64.zip"
        sha256: "5b16a0db4966c04582c40131038de49d5b0161fcd950dc9e955753dfab858882"
      x86_64:
        url: "https://cmake.org/files/v3.29/cmake-3.29.2-windows-x86_64.zip"
        sha256: "86b5de51f60a0e9d62be4d8ca76ea467d154083d356fcc9af1409606be341cd8"
  "3.29.0":
    Linux:
      armv8:
        url: "https://cmake.org/files/v3.29/cmake-3.29.0-linux-aarch64.tar.gz"
        sha256: "2cb768a14b28a4478bb931d917dbc419305b82433bdecc046df98e7c336225fa"
      x86_64:
        url: "https://cmake.org/files/v3.29/cmake-3.29.0-linux-x86_64.tar.gz"
        sha256: "f06258f52c5649752dfb10c4c2e1d8167c760c8826f078c6f5c332fa9d976bf8"
    Macos:
      universal:
        url: "https://cmake.org/files/v3.29/cmake-3.29.0-macos10.10-universal.tar.gz"
        sha256: "868f356c56a3c35e8f39f0d4fb7e579cb2eb0ac06c26520d6a203d91bdc7ad09"
    Windows:
      armv8:
        url: "https://cmake.org/files/v3.29/cmake-3.29.0-windows-arm64.zip"
        sha256: "e5bea5c45b61f105429fc664364c5280acd40770cc74235b79e7422f608a9849"
      x86_64:
        url: "https://cmake.org/files/v3.29/cmake-3.29.0-windows-x86_64.zip"
        sha256: "9ab28eba1ab7911a0e57ab274f5990a283fffa1d22eb711792d5562e5869f9ef"
  "3.28.6":
    Linux:
      armv8:
        url: "https://cmake.org/files/v3.28/cmake-3.28.6-linux-aarch64.tar.gz"
        sha256: "7909cc2128ce9442c63ce674a0bfb0e4f4ce04cef667d887e15ad5670d594ba7"
      x86_64:
        url: "https://cmake.org/files/v3.28/cmake-3.28.6-linux-x86_64.tar.gz"
        sha256: "931e3c0d546ee03ca72bb147ccd9b49e3b6252f765f66bf21b9d165519940458"
    Macos:
      universal:
        url: "https://cmake.org/files/v3.28/cmake-3.28.6-macos10.10-universal.tar.gz"
        sha256: "cbda8e719b3239e304b339cdd90e946c09dac5ad2d57c93bf1b1d3914685d9a7"
    Windows:
      armv8:
        url: "https://cmake.org/files/v3.28/cmake-3.28.6-windows-arm64.zip"
        sha256: "63e4ebd2dadb5ad63faaf4ed38db40d3fec92d1b050d2a4e69011ea3ee699d29"
      x86_64:
        url: "https://cmake.org/files/v3.28/cmake-3.28.6-windows-x86_64.zip"
        sha256: "a8f2e684ead94a64fd3517a38857a5b3f7f8d68d15c49ca1143d18797eaf9cac"
  "3.28.5":
    Linux:
      armv8:
        url: "https://cmake.org/files/v3.28/cmake-3.28.5-linux-aarch64.tar.gz"
        sha256: "5b4a86b456058266bd4caa9c59187fab4b1ace823acdd9741d2d24fed5a4f50b"
      x86_64:
        url: "https://cmake.org/files/v3.28/cmake-3.28.5-linux-x86_64.tar.gz"
        sha256: "c5460b8a0ecfea7c0ac99d78427e19409ea9133e29a604e1f8c0e6806a8f6934"
    Macos:
      universal:
        url: "https://cmake.org/files/v3.28/cmake-3.28.5-macos10.10-universal.tar.gz"
        sha256: "62956bf3c26b396cee20dddf2914d63d882cff4245e13c29c72f7841c03d56e4"
    Windows:
      armv8:
        url: "https://cmake.org/files/v3.28/cmake-3.28.5-windows-arm64.zip"
        sha256: "47056df28bc543c528f85f15c46180dbed750e5ebd0180f936a2e3ee22ddea56"
      x86_64:
        url: "https://cmake.org/files/v3.28/cmake-3.28.5-windows-x86_64.zip"
        sha256: "0fbea146a782e4b82a799384a2109e46ce27f3ad70c30d3f8c9ef751e1e28040"
  "3.28.1":
    Linux:
      armv8:
        url: "https://cmake.org/files/v3.28/cmake-3.28.1-linux-aarch64.tar.gz"
        sha256: "e84d88e46ed8c85fbe259bcd4ca07df7a928df87e84013e0da34d91b01a25d71"
      x86_64:
        url: "https://cmake.org/files/v3.28/cmake-3.28.1-linux-x86_64.tar.gz"
        sha256: "f76398c24362ad87bad1a3d6f1e8f4377632b5b1c360c4ba1fd7cd205fd9d8d4"
    Macos:
      universal:
        url: "https://cmake.org/files/v3.28/cmake-3.28.1-macos10.10-universal.tar.gz"
        sha256: "f2d296294921b209d9c7edbc12ce175e00644fcabba362b6a24c32b0a4624a9a"
    Windows:
      armv8:
        url: "https://cmake.org/files/v3.28/cmake-3.28.1-windows-arm64.zip"
        sha256: "a839b8d32c11b24f078142b5b8c3361a955ebc65788f0f0353b2121fe2f74e49"
      x86_64:
        url: "https://cmake.org/files/v3.28/cmake-3.28.1-windows-x86_64.zip"
        sha256: "671332249bc7cc7424523d6c2b5edd3e3de90a43b8b82e8782f42da4fe4c562d"
  "3.27.9":
    Linux:
      armv8:
        url: "https://cmake.org/files/v3.27/cmake-3.27.9-linux-aarch64.tar.gz"
        sha256: "11bf3d30697df465cdf43664a9473a586f010c528376a966fd310a3a22082461"
      x86_64:
        url: "https://cmake.org/files/v3.27/cmake-3.27.9-linux-x86_64.tar.gz"
        sha256: "72b01478eeb312bf1a0136208957784fe55a7b587f8d9f9142a7fc9b0b9e9a28"
    Macos:
      universal:
        url: "https://cmake.org/files/v3.27/cmake-3.27.9-macos10.10-universal.tar.gz"
        sha256: "2ced09b99b265d18c5e215984e5898b7e3a0cc7a1293c3f3b45e4bec87a46814"
    Windows:
      armv8:
        url: "https://cmake.org/files/v3.27/cmake-3.27.9-windows-arm64.zip"
        sha256: "bca795134956264ede142f79aa513476985f4f410f6501a727d602760e9212dd"
      x86_64:
        url: "https://cmake.org/files/v3.27/cmake-3.27.9-windows-x86_64.zip"
        sha256: "c14e8b5d1c7be0baf0e7936ce8b5a39c5ee3450b14d7e3b32435083eddd9aff7"
  "3.27.7":
    Linux:
      armv8:
        url: "https://cmake.org/files/v3.27/cmake-3.27.7-linux-aarch64.tar.gz"
        sha256: "f40ec1b7d41e94efd6c79cf0b7fc45ed6068543af0fea47b0c9fbf2b1b1b3fbc"
      x86_64:
        url: "https://cmake.org/files/v3.27/cmake-3.27.7-linux-x86_64.tar.gz"
        sha256: "a8c92ecb139bcc7a1f92a8108179bd1d021bdb158a5ee759cba6d60010b83ae9"
    Macos:
      universal:
        url: "https://cmake.org/files/v3.27/cmake-3.27.7-macos10.10-universal.tar.gz"
        sha256: "4a366d07fbe0be7e1efcf0dbd743d09a5dc6609da79035e4036b12296ec679cf"
    Windows:
      armv8:
        url: "https://cmake.org/files/v3.27/cmake-3.27.7-windows-arm64.zip"
        sha256: "d9b19fd6830510022156621042759af2374111dc4f431b58c8828a17a68633dc"
      x86_64:
        url: "https://cmake.org/files/v3.27/cmake-3.27.7-windows-x86_64.zip"
        sha256: "5588e50030cda3e6fa96724444d8539916ac808d78d608cda6ae6ff7c4c4c9c8"
  "3.27.6":
    Linux:
      armv8:
        url: "https://cmake.org/files/v3.27/cmake-3.27.6-linux-aarch64.tar.gz"
        sha256: "811e5040ad7f3fb4924a875373d2a1a174a01400233a81a638a989157438a5e3"
      x86_64:
        url: "https://cmake.org/files/v3.27/cmake-3.27.6-linux-x86_64.tar.gz"
        sha256: "26373a283daa8490d772dc8a179450cd6d391cb2a9db8d4242fe09e361efc42e"
    Macos:
      universal:
        url: "https://cmake.org/files/v3.27/cmake-3.27.6-macos10.10-universal.tar.gz"
        sha256: "3977258c8d30f03f6506fdb12dac9b8570db7d5e54f541285ee540de433a9cff"
    Windows:
      armv8:
        url: "https://cmake.org/files/v3.27/cmake-3.27.6-windows-arm64.zip"
        sha256: "980b7e532d77bfb4e5814c76403242c503019f1c0699440220cf2d527c8ff350"
      x86_64:
        url: "https://cmake.org/files/v3.27/cmake-3.27.6-windows-x86_64.zip"
        sha256: "f013a0cca091aa953f9a60a99292ec7a20ae3f9ceb05cb5c08ebe164097c526f"
  "3.27.5":
    Linux:
      armv8:
        url: "https://cmake.org/files/v3.27/cmake-3.27.5-linux-aarch64.tar.gz"
        sha256: "2ffaf176d0f93c332abaffbf3ce82fc8c90e49e0fcee8dc16338bcfbb150ead7"
      x86_64:
        url: "https://cmake.org/files/v3.27/cmake-3.27.5-linux-x86_64.tar.gz"
        sha256: "138c68addae825b16ed78d792dafef5e0960194833f48bd77e7e0429c6bc081c"
    Macos:
      universal:
        url: "https://cmake.org/files/v3.27/cmake-3.27.5-macos10.10-universal.tar.gz"
        sha256: "1f776640e6ad35b2b3fe2ab5e39cff363b2c3034ecb56e45597402b7bf010e47"
    Windows:
      armv8:
        url: "https://cmake.org/files/v3.27/cmake-3.27.5-windows-arm64.zip"
        sha256: "3fcc84d34e3213b0e4261295eaddfc645685ab366dc570421555e7f3d3080d3a"
      x86_64:
        url: "https://cmake.org/files/v3.27/cmake-3.27.5-windows-x86_64.zip"
        sha256: "1e8e06c8ecf63d5f213019e1cd39ea41a6cf952db5f2c8e69b8e47f5bc302684"
  "3.27.4":
    Linux:
      armv8:
        url: "https://cmake.org/files/v3.27/cmake-3.27.4-linux-aarch64.tar.gz"
        sha256: "45538d394bd4ef2a423fa78dff5cad16bcf437a4a6dc655e999177170632b039"
      x86_64:
        url: "https://cmake.org/files/v3.27/cmake-3.27.4-linux-x86_64.tar.gz"
        sha256: "186c53121cf6ef4e48b51e88690e6ef84f268611064a42e5a2e829c3d6b2efde"
    Macos:
      universal:
        url: "https://cmake.org/files/v3.27/cmake-3.27.4-macos10.10-universal.tar.gz"
        sha256: "1fa092bad6daf9715c6d72ff766813fd3423427696042a74f2208a2b4704ac1c"
    Windows:
      armv8:
        url: "https://cmake.org/files/v3.27/cmake-3.27.4-windows-arm64.zip"
        sha256: "6c1df7ad85ed902ad615cd0c05bca0d3c9c3f67b3980ca9dd2e39b0821d50937"
      x86_64:
        url: "https://cmake.org/files/v3.27/cmake-3.27.4-windows-x86_64.zip"
        sha256: "e5e060756444d0b2070328a8821c1ceb62bd6d267aae61bfff06f96c7ec943a6"
  "3.26.6":
    Linux:
      armv8:
        url: "https://cmake.org/files/v3.26/cmake-3.26.6-linux-aarch64.tar.gz"
        sha256: "7b91a212b9e8ca38c1482ae40ff2d3e33e9d1c7b337b39f74bd4f34fd070bb1d"
      x86_64:
        url: "https://cmake.org/files/v3.26/cmake-3.26.6-linux-x86_64.tar.gz"
        sha256: "2dd48ccd3e3d872ee4cc916f3f4e24812612421007e895f82bf9fc7e49831d62"
    Macos:
      universal:
        url: "https://cmake.org/files/v3.26/cmake-3.26.6-macos10.10-universal.tar.gz"
        sha256: "7a4500989351e1319bb86802ead09a13d2394636efeb5da6d78212e12f2cb961"
    Windows:
      armv8:
        url: "https://cmake.org/files/v3.26/cmake-3.26.6-windows-arm64.zip"
        sha256: "16cf13c42d3f4d63ad1d61d0333b6101c0e88f893ac39f435ef472b46f50e9b2"
      x86_64:
        url: "https://cmake.org/files/v3.26/cmake-3.26.6-windows-x86_64.zip"
        sha256: "07b1c4cae3182ca1782a4d9775b5e5d164b475eb010e1dd98ce0c206c38fa73d"
  "3.26.5":
    Linux:
      armv8:
        url: "https://cmake.org/files/v3.26/cmake-3.26.5-linux-aarch64.tar.gz"
        sha256: "737b990dcbc71f060b75193b2ddd5cf9d18c199e7a94c7169c80cf9314fe714a"
      x86_64:
        url: "https://cmake.org/files/v3.26/cmake-3.26.5-linux-x86_64.tar.gz"
        sha256: "130941ae3ffe4a9ee3395514787115a273a8d1ce15cb971494bb45f7e58bb3c3"
    Macos:
      universal:
        url: "https://cmake.org/files/v3.26/cmake-3.26.5-macos10.10-universal.tar.gz"
        sha256: "30ff04703b5973414decde82860045afdf88e6da381aca6aeb2d625b05f53f2d"
    Windows:
      armv8:
        url: "https://cmake.org/files/v3.26/cmake-3.26.5-windows-arm64.zip"
        sha256: "1d5dd0e8a316290944e3c84bd6950df7ff650c5edde311af8903e88cb6cbc0ae"
      x86_64:
        url: "https://cmake.org/files/v3.26/cmake-3.26.5-windows-x86_64.zip"
        sha256: "b95d6d8113593e001ae64df615358ea47185ad52a79d0c420332e052bd30c283"
  "3.25.3":
    Linux:
      armv8:
        url: "https://cmake.org/files/v3.25/cmake-3.25.3-linux-aarch64.tar.gz"
        sha256: "cd6e853639f858569e22e6298f009eb24b4702c51c0d5bc1cb36c688f7ce246d"
      x86_64:
        url: "https://cmake.org/files/v3.25/cmake-3.25.3-linux-x86_64.tar.gz"
        sha256: "d4d2ba83301b215857d3b6590cd4434a414fa151c5807693abe587bd6c03581e"
    Macos:
      universal:
        url: "https://cmake.org/files/v3.25/cmake-3.25.3-macos10.10-universal.tar.gz"
        sha256: "ea37a83cd329224c38a1938d2cf7b2656ad971dea9cf759238652746213661f8"
    Windows:
      armv8:
        url: "https://cmake.org/files/v3.25/cmake-3.25.3-windows-arm64.zip"
        sha256: "3498fea26257eebfbfc89ed17963f3d8d83c19362b90fb23517842de777a522a"
      x86_64:
        url: "https://cmake.org/files/v3.25/cmake-3.25.3-windows-x86_64.zip"
        sha256: "d129425d569140b729210f3383c246dec19c4183f7d0afae1837044942da3b4b"
  "3.24.4":
    Linux:
      armv8:
        url: "https://cmake.org/files/v3.24/cmake-3.24.4-linux-aarch64.tar.gz"
        sha256: "86f823f2636bf715af89da10e04daa476755a799d451baee66247846e95d7bee"
      x86_64:
        url: "https://cmake.org/files/v3.24/cmake-3.24.4-linux-x86_64.tar.gz"
        sha256: "cac77d28fb8668c179ac02c283b058aeb846fe2133a57d40b503711281ed9f19"
    Macos:
      universal:
        url: "https://cmake.org/files/v3.24/cmake-3.24.4-macos10.10-universal.tar.gz"
        sha256: "3cda3995d6ea06a9d05dfaac633006754d6df5d80cd3d08bf4c284507a550496"
    Windows:
      armv8:
        url: "https://cmake.org/files/v3.24/cmake-3.24.4-windows-arm64.zip"
        sha256: "55e81f0c95b06a4435b708cdee7d5739e38cc29c909d3d3134c1a3117e09b965"
      x86_64:
        url: "https://cmake.org/files/v3.24/cmake-3.24.4-windows-x86_64.zip"
        sha256: "c135c7ab78143c46e6686b1e9652bc1dd07e0cf71fd4decee777cdca77019c39"
  "3.23.5":
    Linux:
      armv8:
        url: "https://cmake.org/files/v3.23/cmake-3.23.5-linux-aarch64.tar.gz"
        sha256: "dcf25a81de6bd4e646389a0635b050ed04d0f27e4f07ae22d975391f38f3c4b8"
      x86_64:
        url: "https://cmake.org/files/v3.23/cmake-3.23.5-linux-x86_64.tar.gz"
        sha256: "bbd7ad93d2a14ed3608021a9466ae63db76a24efd1fae7a5f7798c1de7ab9344"
    Macos:
      universal:
        url: "https://cmake.org/files/v3.23/cmake-3.23.5-macos10.10-universal.tar.gz"
        sha256: "d3b44c59e72ef9cc13f7a4642de56e69b1b33fc3a6bb003b59b7f2036ace7e03"
    Windows:
      x86_64:
        url: "https://cmake.org/files/v3.23/cmake-3.23.5-windows-x86_64.zip"
        sha256: "51c75f93ebfe295701df205e5e78808b1e707996b26b5c26c3f680ab7b543881"
  "3.22.6":
    Linux:
      armv8:
        url: "https://cmake.org/files/v3.22/cmake-3.22.6-linux-aarch64.tar.gz"
        sha256: "79be85d3e76565faacd60695cee11d030f7e7dd8691476144fa25eb93dbd0397"
      x86_64:
        url: "https://cmake.org/files/v3.22/cmake-3.22.6-linux-x86_64.tar.gz"
        sha256: "09e1b34026c406c5bf4d1b053eadb3a8519cb360e37547ebf4b70ab766d94fbc"
    Macos:
      universal:
        url: "https://cmake.org/files/v3.22/cmake-3.22.6-macos10.10-universal.tar.gz"
        sha256: "873d296000b2fbd5cd306a3455fddc254b485cad988c67bf4ee0ba4fd7a1e057"
    Windows:
      x86_64:
        url: "https://cmake.org/files/v3.22/cmake-3.22.6-windows-x86_64.zip"
        sha256: "48bcc3e71e918b72e2682f9ca9d44dd6c416379071c1ecb530d0633374f91f15"
  "3.21.7":
    Linux:
      armv8:
        url: "https://cmake.org/files/v3.21/cmake-3.21.7-linux-aarch64.tar.gz"
        sha256: "fa7e82170391c71dcc958ff57a63e9d6be9742a8b85a8b1386da9e571980474a"
      x86_64:
        url: "https://cmake.org/files/v3.21/cmake-3.21.7-linux-x86_64.tar.gz"
        sha256: "f84e209d903a96e54f398bb8760693969b13fc50bce2f8278a9ee9dca01406b2"
    Macos:
      universal:
        url: "https://cmake.org/files/v3.21/cmake-3.21.7-macos10.10-universal.tar.gz"
        sha256: "d79775e35efca40ff1d213155c2d5e2e028d0ce376c5089c97f2fe3c6133af1d"
    Windows:
      x86_64:
        url: "https://cmake.org/files/v3.21/cmake-3.21.7-windows-x86_64.zip"
        sha256: "4c4840e2dc2bf82e8a16081ff506bba54f3a228b91ce36317129fed4035ef2e3"
  "3.20.6":
    Linux:
      armv8:
        url: "https://cmake.org/files/v3.20/cmake-3.20.6-linux-aarch64.tar.gz"
        sha256: "9ac2035174d3c62827c85fb052372d70cf35fb565e8d47b8241fbe451c29b2f2"
      x86_64:
        url: "https://cmake.org/files/v3.20/cmake-3.20.6-linux-x86_64.tar.gz"
        sha256: "458777097903b0f35a0452266b923f0a2f5b62fe331e636e2dcc4b636b768e36"
    Macos:
      universal:
        url: "https://cmake.org/files/v3.20/cmake-3.20.6-macos10.10-universal.tar.gz"
        sha256: "e75e95c10089b54fe0a7dfb369a87214e8a0ffb46d0fcf6a9678b38140dba983"
    Windows:
      x86_64:
        url: "https://cmake.org/files/v3.20/cmake-3.20.6-windows-x86_64.zip"
        sha256: "f240a38c964712aac474644b3ba21bdc2b4e8d5e31179f67bd2e6f45fa349419"
  "3.19.8":
    Linux:
      armv8:
        url: "https://cmake.org/files/v3.19/cmake-3.19.8-Linux-aarch64.tar.gz"
        sha256: "807f5afb2a560e00af9640e496d5673afefc2888bf0ed076412884a5ebb547a1"
      x86_64:
        url: "https://cmake.org/files/v3.19/cmake-3.19.8-Linux-x86_64.tar.gz"
        sha256: "db0d7d225150dd6e08ce54995e671f9b4801b8e93e22df1eef52339f6bbbecd9"
    Macos:
      universal:
        url: "https://cmake.org/files/v3.19/cmake-3.19.8-macos10.10-universal.tar.gz"
        sha256: "ea82f1a7c77d4d2a09ae6c80cbb5e419560bfe371f40b605d13ff1a861d7d6e1"
    Windows:
      x86_64:
        url: "https://cmake.org/files/v3.19/cmake-3.19.8-win64-x64.zip"
        sha256: "2a30877a3d6b50da305b289f4d1c03befdfaeb2edba02a563c681e883d810380"<|MERGE_RESOLUTION|>--- conflicted
+++ resolved
@@ -1,6 +1,4 @@
 sources:
-<<<<<<< HEAD
-=======
   "3.29.5":
     Linux:
       armv8:
@@ -20,7 +18,6 @@
       x86_64:
         url: "https://cmake.org/files/v3.29/cmake-3.29.5-windows-x86_64.zip"
         sha256: "f85db8361cb7eb11ceb6b2f1ee42bec7234bb8d9e487ea78c00de64771768d92"
->>>>>>> 8d2e355f
   "3.29.4":
     Linux:
       armv8:
