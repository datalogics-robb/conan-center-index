versions:
<<<<<<< HEAD
  "3.27.4":
    folder: "binary"
  "3.27.1":
    folder: "binary"
  "3.27.0":
    folder: "binary"
  "3.26.4":
    folder: "binary"
  "3.25.3":
    folder: "binary"
  "3.24.4":
    folder: "binary"
  "3.23.5":
    folder: "binary"
  "3.22.6":
    folder: "binary"
  "3.21.7":
=======
  "3.19.8":
>>>>>>> 8906e284
    folder: "binary"
  "3.20.6":
    folder: "combined"
  "3.21.7":
    folder: "combined"
  "3.22.6":
    folder: "combined"
  "3.23.5":
    folder: "combined"
  "3.24.4":
    folder: "combined"
  "3.25.3":
    folder: "combined"
  "3.26.4":
    folder: "combined"
  "3.27.0":
    folder: "combined"
  "3.27.1":
    folder: "combined"<|MERGE_RESOLUTION|>--- conflicted
+++ resolved
@@ -1,25 +1,5 @@
 versions:
-<<<<<<< HEAD
-  "3.27.4":
-    folder: "binary"
-  "3.27.1":
-    folder: "binary"
-  "3.27.0":
-    folder: "binary"
-  "3.26.4":
-    folder: "binary"
-  "3.25.3":
-    folder: "binary"
-  "3.24.4":
-    folder: "binary"
-  "3.23.5":
-    folder: "binary"
-  "3.22.6":
-    folder: "binary"
-  "3.21.7":
-=======
   "3.19.8":
->>>>>>> 8906e284
     folder: "binary"
   "3.20.6":
     folder: "combined"
@@ -38,4 +18,6 @@
   "3.27.0":
     folder: "combined"
   "3.27.1":
+    folder: "combined"
+  "3.27.4":
     folder: "combined"