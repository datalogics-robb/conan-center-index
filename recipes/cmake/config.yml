versions:
<<<<<<< HEAD
=======
  "3.29.5":
    folder: "binary"
>>>>>>> 8d2e355f
  "3.29.4":
    folder: "binary"
  "3.29.3":
    folder: "binary"
  "3.29.2":
    folder: "binary"
  "3.29.0":
    folder: "binary"
  "3.28.6":
    folder: "binary"
  "3.28.5":
    folder: "binary"
  "3.28.1":
    folder: "binary"
  "3.27.9":
    folder: "binary"
  "3.27.7":
    folder: "binary"
  "3.27.6":
    folder: "binary"
  "3.27.5":
    folder: "binary"
  "3.27.4":
    folder: "binary"
  "3.26.6":
    folder: "binary"
  "3.26.5":
    folder: "binary"
  "3.25.3":
    folder: "binary"
  "3.24.4":
    folder: "binary"
  "3.23.5":
    folder: "binary"
  "3.22.6":
    folder: "binary"
  "3.21.7":
    folder: "binary"
  "3.20.6":
    folder: "binary"
  "3.19.8":
    folder: "binary"<|MERGE_RESOLUTION|>--- conflicted
+++ resolved
@@ -1,9 +1,6 @@
 versions:
-<<<<<<< HEAD
-=======
   "3.29.5":
     folder: "binary"
->>>>>>> 8d2e355f
   "3.29.4":
     folder: "binary"
   "3.29.3":
