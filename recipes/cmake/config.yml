versions:
<<<<<<< HEAD
  "3.27.5":
    folder: "binary"
  "3.27.4":
    folder: "binary"
  "3.27.1":
    folder: "binary"
  "3.27.0":
    folder: "binary"
  "3.26.4":
    folder: "binary"
  "3.25.3":
    folder: "binary"
  "3.24.4":
    folder: "binary"
  "3.23.5":
    folder: "binary"
  "3.22.6":
    folder: "binary"
  "3.21.7":
=======
  "3.19.8":
>>>>>>> 7fb53f42
    folder: "binary"
  "3.20.6":
    folder: "combined"
  "3.21.7":
    folder: "combined"
  "3.22.6":
    folder: "combined"
  "3.23.5":
    folder: "combined"
  "3.24.4":
    folder: "combined"
  "3.25.3":
    folder: "combined"
  "3.26.4":
    folder: "combined"
  "3.27.0":
    folder: "combined"
  "3.27.1":
    folder: "combined"
  "3.27.4":
    folder: "combined"<|MERGE_RESOLUTION|>--- conflicted
+++ resolved
@@ -1,27 +1,5 @@
 versions:
-<<<<<<< HEAD
-  "3.27.5":
-    folder: "binary"
-  "3.27.4":
-    folder: "binary"
-  "3.27.1":
-    folder: "binary"
-  "3.27.0":
-    folder: "binary"
-  "3.26.4":
-    folder: "binary"
-  "3.25.3":
-    folder: "binary"
-  "3.24.4":
-    folder: "binary"
-  "3.23.5":
-    folder: "binary"
-  "3.22.6":
-    folder: "binary"
-  "3.21.7":
-=======
   "3.19.8":
->>>>>>> 7fb53f42
     folder: "binary"
   "3.20.6":
     folder: "combined"
@@ -42,4 +20,6 @@
   "3.27.1":
     folder: "combined"
   "3.27.4":
+    folder: "combined"
+  "3.27.5":
     folder: "combined"