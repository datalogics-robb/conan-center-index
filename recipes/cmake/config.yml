--- conflicted
+++ resolved
@@ -1,37 +1,5 @@
 versions:
-<<<<<<< HEAD
-  "3.29.2":
-    folder: "binary"
-  "3.29.0":
-    folder: "binary"
-  "3.28.1":
-    folder: "binary"
-  "3.27.9":
-    folder: "binary"
-  "3.27.7":
-    folder: "binary"
-  "3.27.6":
-    folder: "binary"
-  "3.27.5":
-    folder: "binary"
-  "3.27.4":
-    folder: "binary"
-  "3.26.6":
-    folder: "binary"
-  "3.26.5":
-    folder: "binary"
-  "3.25.3":
-    folder: "binary"
-  "3.24.4":
-    folder: "binary"
-  "3.23.5":
-    folder: "binary"
-  "3.22.6":
-    folder: "binary"
-  "3.21.7":
-=======
   "3.19.8":
->>>>>>> 831f4fcf
     folder: "binary"
   "3.20.6":
     folder: "combined"
@@ -64,4 +32,6 @@
   "3.28.1":
     folder: "combined"
   "3.29.0":
+    folder: "combined"
+  "3.29.2":
     folder: "combined"