--- conflicted
+++ resolved
@@ -1,27 +1,5 @@
 versions:
-<<<<<<< HEAD
-  "3.27.7":
-    folder: "binary"
-  "3.27.6":
-    folder: "binary"
-  "3.27.5":
-    folder: "binary"
-  "3.27.4":
-    folder: "binary"
-  "3.26.5":
-    folder: "binary"
-  "3.25.3":
-    folder: "binary"
-  "3.24.4":
-    folder: "binary"
-  "3.23.5":
-    folder: "binary"
-  "3.22.6":
-    folder: "binary"
-  "3.21.7":
-=======
   "3.19.8":
->>>>>>> 8de838f4
     folder: "binary"
   "3.20.6":
     folder: "combined"
@@ -46,4 +24,6 @@
   "3.27.5":
     folder: "combined"
   "3.27.6":
+    folder: "combined"
+  "3.27.7":
     folder: "combined"