import os
from conan import ConanFile
from conan.tools.scm import Version
from conan.tools.files import rmdir, get
from conans import tools, AutoToolsBuildEnvironment, CMake
from conan.errors import ConanInvalidConfiguration, ConanException

required_conan_version = ">=1.49.0"

class CMakeConan(ConanFile):
    name = "cmake"
    description = "Conan installer for CMake"
    topics = ("cmake", "build", "installer")
    url = "https://github.com/conan-io/conan-center-index"
    homepage = "https://github.com/Kitware/CMake"
    license = "BSD-3-Clause"
    generators = "cmake"
    settings = "os", "arch", "compiler", "build_type"

    options = {
        "with_openssl": [True, False],
        "bootstrap": [True, False],
    }
    default_options = {
        "with_openssl": True,
        "bootstrap": False,
    }

    _source_subfolder = "source_subfolder"
    _cmake = None

    def config_options(self):
        if self.settings.os == "Windows":
            self.options.with_openssl = False

    def requirements(self):
        if self.options.with_openssl:
<<<<<<< HEAD
            self.requires("openssl/1.1.1s")
=======
            self.requires("openssl/1.1.1q", private=True)
>>>>>>> ee91144e

    def validate(self):
        if self.settings.os == "Macos" and self.settings.arch == "x86":
            raise ConanInvalidConfiguration("CMake does not support x86 for macOS")

        if self.settings.os == "Windows" and self.options.bootstrap:
            raise ConanInvalidConfiguration("CMake does not support bootstrapping on Windows")

        minimal_cpp_standard = "11"
        if self.settings.compiler.cppstd:
            tools.check_min_cppstd(self, minimal_cpp_standard)

        minimal_version = {
            "gcc": "4.8",
            "clang": "3.3",
            "apple-clang": "9",
            "Visual Studio": "14",
        }

        compiler = str(self.settings.compiler)
        if compiler not in minimal_version:
            self.output.warn(
                "{} recipe lacks information about the {} compiler standard version support".format(self.name, compiler))
            self.output.warn(
                "{} requires a compiler that supports at least C++{}".format(self.name, minimal_cpp_standard))
            return

        version = Version(self.settings.compiler.version)
        if version < minimal_version[compiler]:
            raise ConanInvalidConfiguration(
                "{} requires a compiler that supports at least C++{}".format(self.name, minimal_cpp_standard))

    def source(self):
        get(self, **self.conan_data["sources"][self.version], strip_root=True, destination=self._source_subfolder)

    def _configure_cmake(self):
        if not self._cmake:
            self._cmake = CMake(self)
            if not self.settings.compiler.cppstd:
                self._cmake.definitions["CMAKE_CXX_STANDARD"] = 11
            self._cmake.definitions["CMAKE_BOOTSTRAP"] = False
            if self.settings.os == "Linux":
                self._cmake.definitions["CMAKE_USE_OPENSSL"] = self.options.with_openssl
                if self.options.with_openssl:
                    self._cmake.definitions["OPENSSL_USE_STATIC_LIBS"] = not self.options["openssl"].shared
            if tools.cross_building(self):
                self._cmake.definitions["HAVE_POLL_FINE_EXITCODE"] = ''
                self._cmake.definitions["HAVE_POLL_FINE_EXITCODE__TRYRUN_OUTPUT"] = ''
            self._cmake.configure(source_folder=self._source_subfolder)

        return self._cmake

    def build(self):
        if self.options.bootstrap:
            with tools.chdir(self._source_subfolder):
                self.run(['./bootstrap', '--prefix={}'.format(self.package_folder), '--parallel={}'.format(tools.cpu_count())])
                autotools = AutoToolsBuildEnvironment(self)
                autotools.make()
        else:
            tools.replace_in_file(os.path.join(self._source_subfolder, "CMakeLists.txt"),
                                  "project(CMake)",
                                  "project(CMake)\ninclude(\"{}/conanbuildinfo.cmake\")\nconan_basic_setup(NO_OUTPUT_DIRS)".format(
                                      self.install_folder.replace("\\", "/")))
            if self.settings.os == "Linux":
                tools.replace_in_file(os.path.join(self._source_subfolder, "Utilities", "cmcurl", "CMakeLists.txt"),
                                      "list(APPEND CURL_LIBS ${OPENSSL_LIBRARIES})",
                                      "list(APPEND CURL_LIBS ${OPENSSL_LIBRARIES} ${CMAKE_DL_LIBS} pthread)")

            cmake = self._configure_cmake()
            cmake.build()

    def package(self):
        self.copy("Copyright.txt", dst="licenses", src=self._source_subfolder)
        if self.options.bootstrap:
            with tools.chdir(self._source_subfolder):
                autotools = AutoToolsBuildEnvironment(self)
                autotools.install()
        else:
            cmake = self._configure_cmake()
            cmake.install()
        rmdir(self, os.path.join(self.package_folder, "doc"))

    def package_id(self):
        del self.info.settings.compiler

    def package_info(self):
        module_version = "{}.{}".format(Version(self.version).major, Version(self.version).minor)

        bindir = os.path.join(self.package_folder, "bin")
        self.output.info("Appending PATH environment variable: {}".format(bindir))
        self.env_info.PATH.append(bindir)

        self.buildenv_info.prepend_path("CMAKE_ROOT", self.package_folder)
        self.env_info.CMAKE_ROOT = self.package_folder
        mod_path = os.path.join(self.package_folder, "share", f"cmake-{module_version}", "Modules")
        self.buildenv_info.prepend_path("CMAKE_MODULE_PATH", mod_path)
        self.env_info.CMAKE_MODULE_PATH = mod_path
        if not os.path.exists(mod_path):
            raise ConanException("Module path not found: %s" % mod_path)

        self.cpp_info.includedirs = []<|MERGE_RESOLUTION|>--- conflicted
+++ resolved
@@ -35,11 +35,7 @@
 
     def requirements(self):
         if self.options.with_openssl:
-<<<<<<< HEAD
-            self.requires("openssl/1.1.1s")
-=======
-            self.requires("openssl/1.1.1q", private=True)
->>>>>>> ee91144e
+            self.requires("openssl/1.1.1s", private=True)
 
     def validate(self):
         if self.settings.os == "Macos" and self.settings.arch == "x86":
